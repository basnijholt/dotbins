"""Configuration for dotbins."""

from __future__ import annotations

import os
import re
import shutil
import sys
from dataclasses import dataclass, field
from functools import cached_property, partial
from pathlib import Path
from typing import TypedDict

import requests
import yaml

from .detect_asset import create_system_detector
from .download import download_files_in_parallel, prepare_download_tasks, process_downloaded_files
from .readme import write_readme_file
from .summary import UpdateSummary, display_update_summary
from .utils import (
    current_platform,
    execute_in_parallel,
    github_url_to_raw_url,
    humanize_time_ago,
    latest_release_info,
    log,
    replace_home_in_path,
    write_shell_scripts,
)
from .versions import VersionStore

if sys.version_info >= (3, 11):
    from typing import Required
else:  # pragma: no cover
    from typing_extensions import Required

DEFAULT_TOOLS_DIR = "~/.dotbins"


def _default_platforms() -> dict[str, list[str]]:
    platform, arch = current_platform()
    return {platform: [arch]}


@dataclass
class Config:
    """Main configuration for managing CLI tool binaries.

    This class represents the overall configuration for dotbins, including:
    - The tools directory where binaries will be stored
    - Supported platforms and architectures
    - Tool definitions and their settings

    The configuration is typically loaded from a YAML file, with tools
    organized by platform and architecture.
    """

    tools_dir: Path = field(default=Path(os.path.expanduser(DEFAULT_TOOLS_DIR)))
    platforms: dict[str, list[str]] = field(default_factory=_default_platforms)
    tools: dict[str, ToolConfig] = field(default_factory=dict)
    config_path: Path | None = field(default=None, init=False)
    _bin_dir: Path | None = field(default=None, init=False)
    _update_summary: UpdateSummary = field(default_factory=UpdateSummary, init=False)
    _latest_releases: dict | None = field(default=None, init=False)

    def bin_dir(self, platform: str, arch: str, *, create: bool = False) -> Path:
        """Return the bin directory path for a specific platform and architecture.

        This method constructs the appropriate bin directory path following the
        structure: {tools_dir}/{platform}/{arch}/bin

        Args:
            platform: The platform name (e.g., "linux", "macos")
            arch: The architecture name (e.g., "amd64", "arm64")
            create: If True, ensure the directory exists by creating it if necessary

        Returns:
            The Path object pointing to the bin directory

        """
        bin_dir = (
            self.tools_dir / platform / arch / "bin" if self._bin_dir is None else self._bin_dir
        )
        if create:
            bin_dir.mkdir(parents=True, exist_ok=True)
        return bin_dir

    def set_latest_releases(
        self,
        tools: list[str] | None = None,
        github_token: str | None = None,
        verbose: bool = False,
    ) -> None:
        """Set the latest releases for all tools."""
        if tools is None:
            tools = list(self.tools)
<<<<<<< HEAD
        cfgs = [cfg for tool in tools if (cfg := self.tools[tool])._latest_release is None]
        repos = [cfg.repo for cfg in cfgs]
        releases = fetch_releases_in_parallel(repos, github_token, verbose)
        for cfg, release in zip(cfgs, releases):
            if release is None:
                self._update_summary.add_failed_tool(
                    cfg.tool_name,
                    "Any",
                    "Any",
                    version="Unknown",
                    reason=f"Failed to fetch release for {cfg.repo}",
                )
            cfg._latest_release = release
=======
        tool_configs = [self.tools[tool] for tool in tools]
        fetch = partial(
            _fetch_release,
            update_summary=self._update_summary,
            verbose=verbose,
            github_token=github_token,
        )
        execute_in_parallel(tool_configs, fetch, max_workers=16)
>>>>>>> ee251e00

    @cached_property
    def version_store(self) -> VersionStore:
        """Return the VersionStore object."""
        return VersionStore(self.tools_dir)

    def validate(self) -> None:
        """Check for missing repos, unknown platforms, etc."""
        for tool_name, tool_config in self.tools.items():
            _validate_tool_config(tool_name, tool_config)

    @classmethod
    def from_file(cls, config_path: str | Path | None = None) -> Config:
        """Load configuration from YAML, or return defaults if no file found."""
        return config_from_file(config_path)

    @classmethod
    def from_url(cls, config_url: str) -> Config:
        """Load configuration from a URL and return a Config object."""
        return config_from_url(config_url)

    @classmethod
    def from_dict(cls, config_dict: RawConfigDict) -> Config:
        """Load configuration from a dictionary and return a Config object."""
        return _config_from_dict(config_dict)

    def make_binaries_executable(self: Config) -> None:
        """Make all binaries executable."""
        for platform, architectures in self.platforms.items():
            for arch in architectures:
                bin_dir = self.bin_dir(platform, arch)
                if bin_dir.exists():
                    for binary in bin_dir.iterdir():
                        if binary.is_file():
                            binary.chmod(binary.stat().st_mode | 0o755)

    def generate_readme(self: Config, write_file: bool = True, verbose: bool = False) -> None:
        """Generate a README.md file in the tools directory with information about installed tools.

        Args:
            write_file: Whether to write the README to a file. If False, the README is only generated
                but not written to disk.
            verbose: Whether to print verbose output.

        """
        if write_file:
            write_readme_file(self, verbose=verbose)

    def sync_tools(
        self,
        tools: list[str] | None = None,
        platform: str | None = None,
        architecture: str | None = None,
        current: bool = False,
        force: bool = False,
        generate_readme: bool = True,
        copy_config_file: bool = False,
        github_token: str | None = None,
        verbose: bool = False,
<<<<<<< HEAD
        cleanup: bool = False,
=======
        generate_shell_scripts: bool = True,
>>>>>>> ee251e00
    ) -> None:
        """Install and update tools to their latest versions.

        This is the core functionality of dotbins. It handles:
        1. First-time installation of tools
        2. Updating existing tools to their latest versions
        3. Organizing binaries by platform and architecture
        4. Optionally removing binaries that are not in the configuration

        The process:
        - Fetches the latest releases from GitHub for each tool
        - Determines which tools need to be installed or updated
        - Downloads and extracts binaries for each platform/architecture
        - Makes binaries executable and tracks their versions
        - Optionally generates documentation and shell integration
        - Optionally removes binaries that are not in the configuration

        Args:
            tools: Specific tools to process (None = all tools in config)
            platform: Only process tools for this platform (None = all platforms)
            architecture: Only process tools for this architecture (None = all architectures)
            current: If True, only process tools for current platform/architecture
            force: If True, reinstall tools even if already up to date
            generate_readme: If True, create or update README.md with tool info
            copy_config_file: If True, copy config file to tools directory
            github_token: GitHub API token for authentication (helps with rate limits)
            verbose: If True, show detailed logs during the process
<<<<<<< HEAD
            cleanup: If True, remove binaries that are not in the configuration
=======
            generate_shell_scripts: If True, generate shell scripts for the tools
>>>>>>> ee251e00

        """
        if not self.tools:
            log("No tools configured", "error")
            return

        if github_token is None and "GITHUB_TOKEN" in os.environ:  # pragma: no cover
            log("Using GitHub token for authentication", "info", "🔑")
            github_token = os.environ["GITHUB_TOKEN"]

        tools_to_sync = _tools_to_sync(self, tools)
        self.set_latest_releases(tools_to_sync, github_token, verbose)
        platforms_to_sync, architecture = _platforms_and_archs_to_sync(
            platform,
            architecture,
            current,
        )
        download_tasks = prepare_download_tasks(
            self,
            tools_to_sync,
            platforms_to_sync,
            architecture,
            force,
            verbose,
        )
        download_successes = download_files_in_parallel(download_tasks, github_token, verbose)
        process_downloaded_files(
            download_tasks,
            download_successes,
            self.version_store,
            self._update_summary,
            verbose,
        )
        self.make_binaries_executable()

        if cleanup:
            self._cleanup_unused_binaries(verbose=verbose)

        display_update_summary(self._update_summary)

        if generate_readme:
            self.generate_readme(verbose=verbose)
        if generate_shell_scripts:
            self.generate_shell_scripts(print_shell_setup=False)
        _maybe_copy_config_file(copy_config_file, self.config_path, self.tools_dir)

    def generate_shell_scripts(self: Config, print_shell_setup: bool = True) -> None:
        """Generate shell script files for different shells.

        Creates shell scripts in the tools_dir/shell directory that users
        can source in their shell configuration files.
        """
        write_shell_scripts(self.tools_dir, self.tools, print_shell_setup)
        log("To see the shell setup instructions, run `dotbins init`", "info", "ℹ️")  # noqa: RUF001

    def _cleanup_unused_binaries(self, verbose: bool = False) -> None:
        """Remove binaries that are not associated with any known tool and clean version store."""
        self.version_store.remove_tools_not_in_config(set(self.tools))

        expected_binaries = self.version_store.get_all_installed_binary_paths()

        bin_dirs = {
            (platform, arch): bin_dir
            for platform, architectures in self.platforms.items()
            for arch in architectures
            if (bin_dir := self.bin_dir(platform, arch)).exists()
        }
        for (platform, arch), bin_dir in bin_dirs.items():
            log(f"Cleaning up binaries in {bin_dir}...", "info", "🧹")
            for binary_path in bin_dir.glob("*"):
                if binary_path.absolute() not in expected_binaries:
                    try:
                        binary_path.unlink()
                        log(f"Removed unused binary: {binary_path.name}", "success")
                        self._update_summary.add_removed_binary(binary_path.name, platform, arch)
                    except OSError as e:  # pragma: no cover
                        log(
                            f"Failed to remove {binary_path.name}: {e}",
                            "error",
                            print_exception=verbose,
                        )


def _maybe_copy_config_file(
    copy_config_file: bool,
    config_path: Path | None,
    tools_dir: Path,
) -> None:
    if not copy_config_file or config_path is None:
        return
    assert config_path.exists()
    tools_config_path = tools_dir / "dotbins.yaml"
    if tools_config_path.exists():
        try:
            cfg1 = yaml.safe_load(config_path.read_text())
            cfg2 = yaml.safe_load(tools_config_path.read_text())
        except Exception:  # pragma: no cover
            return
        is_same = cfg1 == cfg2
        if is_same:
            return
    log("Copying config to tools directory as `dotbins.yaml`", "info")
    shutil.copy(config_path, tools_config_path)


def _platforms_and_archs_to_sync(
    platform: str | None,
    architecture: str | None,
    current: bool,
) -> tuple[list[str] | None, str | None]:
    if current:
        platform, architecture = current_platform()
        platforms_to_update = [platform]
    else:
        platforms_to_update = [platform] if platform else None  # type: ignore[assignment]
    return platforms_to_update, architecture


def _tools_to_sync(config: Config, tools: list[str] | None) -> list[str] | None:
    if tools:
        for tool in tools:
            if tool not in config.tools:
                log(f"Unknown tool: {tool}", "error")
                sys.exit(1)
        return tools
    return None


@dataclass
class ToolConfig:
    """Holds all config data for a single tool, without doing heavy logic."""

    tool_name: str
    repo: str
    binary_name: list[str] = field(default_factory=list)
    binary_path: list[str] = field(default_factory=list)
    extract_binary: bool | None = None
    asset_patterns: dict[str, dict[str, str | None]] = field(default_factory=dict)
    platform_map: dict[str, str] = field(default_factory=dict)
    arch_map: dict[str, str] = field(default_factory=dict)
    shell_code: str | dict[str, str] | None = None
    _latest_release: dict | None = field(default=None, init=False)

    def bin_spec(self, arch: str, platform: str) -> BinSpec:
        """Get a BinSpec object for the tool."""
        return BinSpec(tool_config=self, version=self.latest_version, arch=arch, platform=platform)

    @property
    def latest_version(self) -> str:
        """Get the latest version for the tool."""
        assert self._latest_release is not None
        return self._latest_release["tag_name"].lstrip("v")


@dataclass(frozen=True)
class BinSpec:
    """Specific arch and platform for a tool."""

    tool_config: ToolConfig
    version: str
    arch: str
    platform: str

    @property
    def tool_arch(self) -> str:
        """Get the architecture in the tool's convention."""
        return self.tool_config.arch_map.get(self.arch, self.arch)

    @property
    def tool_platform(self) -> str:
        """Get the platform in the tool's convention."""
        return self.tool_config.platform_map.get(self.platform, self.platform)

    def asset_pattern(self) -> str | None:
        """Get the formatted asset pattern for the tool."""
        return _maybe_asset_pattern(
            self.tool_config,
            self.platform,
            self.arch,
            self.version,
            self.tool_platform,
            self.tool_arch,
        )

    def matching_asset(self) -> _AssetDict | None:
        """Find a matching asset for the tool."""
        asset_pattern = self.asset_pattern()
        assert self.tool_config._latest_release is not None
        assets = self.tool_config._latest_release["assets"]
        if asset_pattern is None:
            return _auto_detect_asset(self.platform, self.arch, assets)
        return _find_matching_asset(asset_pattern, assets)

    def skip_download(self, config: Config, force: bool) -> bool:
        """Check if download should be skipped (binary already exists)."""
        tool_info = config.version_store.get_tool_info(
            self.tool_config.tool_name,
            self.platform,
            self.arch,
        )
        destination_dir = config.bin_dir(self.platform, self.arch)
        all_exist = all(
            (destination_dir / binary_name).exists() for binary_name in self.tool_config.binary_name
        )
        if tool_info and tool_info["version"] == self.version and all_exist and not force:
            dt = humanize_time_ago(tool_info["updated_at"])
            log(
                f"[b]{self.tool_config.tool_name} v{self.version}[/] for"
                f" [b]{self.platform}/{self.arch}[/] is already up to date"
                f" (installed [b]{dt}[/] ago) use --force to re-download.",
                "success",
            )
            return True
        return False


class RawConfigDict(TypedDict, total=False):
    """TypedDict for raw data passed to config_from_dict."""

    tools_dir: str
    platforms: dict[str, list[str]]
    tools: dict[str, str | RawToolConfigDict]


class RawToolConfigDict(TypedDict, total=False):
    """TypedDict for raw data passed to build_tool_config."""

    repo: Required[str]  # Repository in format "owner/repo"
    extract_binary: bool | None  # Whether to extract binary from archive
    platform_map: dict[str, str]  # Map from system platform to tool's platform name
    arch_map: dict[str, str]  # Map from system architecture to tool's architecture name
    binary_name: str | list[str]  # Name(s) of the binary file(s)
    binary_path: str | list[str]  # Path(s) to binary within archive
    asset_patterns: str | dict[str, str] | dict[str, dict[str, str | None]]
    shell_code: str | dict[str, str] | None  # Shell code to configure the tool


class _AssetDict(TypedDict):
    """TypedDict for an asset in the latest_release."""

    name: str
    browser_download_url: str


def build_tool_config(
    tool_name: str,
    raw_data: RawToolConfigDict,
    platforms: dict[str, list[str]] | None = None,
) -> ToolConfig:
    """Create a ToolConfig object from raw YAML data.

    Performing any expansions
    or normalization that used to happen inside the constructor.
    """
    if not platforms:
        platforms = _default_platforms()

    # Safely grab data from raw_data (or set default if missing).
    repo = raw_data.get("repo") or ""
    extract_binary = raw_data.get("extract_binary")
    platform_map = raw_data.get("platform_map", {})
    arch_map = raw_data.get("arch_map", {})
    # Might be str or list
    raw_binary_name = raw_data.get("binary_name", tool_name)
    raw_binary_path = raw_data.get("binary_path", [])

    # Convert to lists
    binary_name: list[str] = _ensure_list(raw_binary_name)
    binary_path: list[str] = _ensure_list(raw_binary_path)

    # Normalize asset patterns to dict[platform][arch].
    raw_patterns = raw_data.get("asset_patterns")
    asset_patterns = _normalize_asset_patterns(tool_name, raw_patterns, platforms)

    # Build our final data-class object
    return ToolConfig(
        tool_name=tool_name,
        repo=repo,
        binary_name=binary_name,
        binary_path=binary_path,
        extract_binary=extract_binary,
        asset_patterns=asset_patterns,
        platform_map=platform_map,
        arch_map=arch_map,
        shell_code=raw_data.get("shell_code"),
    )


def config_from_file(config_path: str | Path | None = None) -> Config:
    """Load configuration from YAML, or return defaults if no file found."""
    path = _find_config_file(config_path)
    if path is None:
        return Config()

    try:
        with open(path) as f:
            data: RawConfigDict = yaml.safe_load(f) or {}  # type: ignore[assignment]
    except FileNotFoundError:  # pragma: no cover
        log(f"Configuration file not found: {path}", "warning")
        return Config()
    except yaml.YAMLError:  # pragma: no cover
        log(
            f"Invalid YAML in configuration file: {path}",
            "error",
            print_exception=True,
        )
        return Config()
    cfg = _config_from_dict(data)
    cfg.config_path = path
    return cfg


def _config_from_dict(data: RawConfigDict) -> Config:
    tools_dir = data.get("tools_dir", DEFAULT_TOOLS_DIR)
    platforms = data.get("platforms", _default_platforms())
    raw_tools = data.get("tools", {})

    tools_dir_path = Path(os.path.expanduser(tools_dir))

    tool_configs: dict[str, ToolConfig] = {}
    for tool_name, tool_data in raw_tools.items():
        if isinstance(tool_data, str):
            tool_data = {"repo": tool_data}  # noqa: PLW2901
        tool_configs[tool_name] = build_tool_config(tool_name, tool_data, platforms)

    config = Config(tools_dir=tools_dir_path, platforms=platforms, tools=tool_configs)
    config.validate()
    return config


def config_from_url(config_url: str) -> Config:
    """Download a configuration file from a URL and return a Config object."""
    from .config import Config

    config_url = github_url_to_raw_url(config_url)
    try:
        response = requests.get(config_url, timeout=30)
        response.raise_for_status()
        yaml_data = yaml.safe_load(response.content)
        return Config.from_dict(yaml_data)
    except requests.RequestException as e:  # pragma: no cover
        log(f"Failed to download configuration: {e}", "error", print_exception=True)
        sys.exit(1)
    except yaml.YAMLError as e:  # pragma: no cover
        log(f"Invalid YAML configuration: {e}", "error", print_exception=True)
        sys.exit(1)
    except Exception as e:  # pragma: no cover
        log(f"Error processing tools from URL: {e}", "error", print_exception=True)
        sys.exit(1)


def _normalize_asset_patterns(  # noqa: PLR0912
    tool_name: str,
    patterns: str | dict[str, str] | dict[str, dict[str, str | None]] | None,
    platforms: dict[str, list[str]],
) -> dict[str, dict[str, str | None]]:
    """Normalize the asset_patterns into a dict.

    Of the form:
    ```{ platform: { arch: pattern_str } }```.
    """
    # Start by initializing empty patterns for each platform/arch
    normalized: dict[str, dict[str, str | None]] = {
        platform: dict.fromkeys(arch_list) for platform, arch_list in platforms.items()
    }
    if not patterns:
        return normalized

    # If user gave a single string, apply it to all platform/arch combos
    if isinstance(patterns, str):
        for platform, arch_list in normalized.items():
            for arch in arch_list:
                normalized[platform][arch] = patterns
        return normalized

    # If user gave a dict, it might be "platform: pattern" or "platform: {arch: pattern}"
    if isinstance(patterns, dict):
        for platform, p_val in patterns.items():
            # Skip unknown platforms
            if platform not in normalized:
                log(
                    f"Tool [b]{tool_name}[/]: [b]'asset_patterns'[/] uses unknown platform [b]'{platform}'[/]",
                    "error",
                )
                continue

            # If p_val is a single string, apply to all arch
            if isinstance(p_val, str):
                for arch in normalized[platform]:
                    normalized[platform][arch] = p_val
            # Otherwise it might be {arch: pattern}
            elif isinstance(p_val, dict):
                for arch, pattern_str in p_val.items():
                    if arch in normalized[platform]:
                        normalized[platform][arch] = pattern_str
                    else:
                        log(
                            f"Tool [b]{tool_name}[/]: [b]'asset_patterns'[/] uses unknown arch [b]'{arch}'[/]",
                            "error",
                        )
    return normalized


def _find_config_file(config_path: str | Path | None) -> Path | None:
    """Look for the user-specified path or common defaults."""
    if config_path is not None:
        path = Path(config_path)
        if path.exists():
            log(f"Loading configuration from: {replace_home_in_path(path, '~')}", "success")
            return path
        log(f"Config path provided but not found: {path}", "warning")
        return None

    home = Path.home()
    candidates = [
        Path.cwd() / "dotbins.yaml",
        home / ".config" / "dotbins" / "config.yaml",
        home / ".config" / "dotbins.yaml",
        home / ".dotbins.yaml",
        home / ".dotbins" / "dotbins.yaml",
    ]
    for candidate in candidates:
        if candidate.exists():
            log(f"Loading configuration from: {replace_home_in_path(candidate, '~')}", "success")
            return candidate

    log("No configuration file found, using default settings", "warning")
    return None


def _ensure_list(value: str | list[str]) -> list[str]:
    if isinstance(value, list):
        return value
    return [value]


def _validate_tool_config(tool_name: str, tool_config: ToolConfig) -> None:
    # Basic checks
    if not tool_config.repo:
        log(f"Tool [b]{tool_name}[/] is missing required field [b]'repo'[/]", "error")

    # If binary lists differ in length, log an error
    if len(tool_config.binary_name) != len(tool_config.binary_path) and tool_config.binary_path:
        log(
            f"Tool [b]{tool_name}[/]: [b]'binary_name'[/] and [b]'binary_path'[/] must have the same length if both are specified as lists.",
            "error",
        )


def _maybe_asset_pattern(
    tool_config: ToolConfig,
    platform: str,
    arch: str,
    version: str,
    tool_platform: str,
    tool_arch: str,
) -> str | None:
    """Get the formatted asset pattern for the tool."""
    search_pattern = tool_config.asset_patterns[platform][arch]
    if search_pattern is None:
        log(
            f"No [b]asset_pattern[/] provided for [b]{platform}/{arch}[/]",
            "info",
            "ℹ️",  # noqa: RUF001
        )
        return None
    return (
        search_pattern.format(
            version=version,
            platform=tool_platform,
            arch=tool_arch,
        )
        .replace("{version}", ".*")
        .replace("{arch}", ".*")
        .replace("{platform}", ".*")
    )


def _auto_detect_asset(
    platform: str,
    arch: str,
    assets: list[_AssetDict],
) -> _AssetDict | None:
    """Auto-detect an asset for the tool."""
    log(f"Auto-detecting asset for [b]{platform}/{arch}[/]", "info", "🔍")
    detect_fn = create_system_detector(platform, arch)
    asset_names = [x["name"] for x in assets]
    asset_name, candidates, err = detect_fn(asset_names)
    if err is not None:
        if err.endswith("matches found"):
            assert candidates is not None
            log(f"Found multiple candidates: {candidates}, selecting first", "info")
            asset_name = sorted(candidates)[0]
        else:
            if candidates:
                log(f"Found multiple candidates: {candidates}, manually select one", "info", "⁉️")
            log(f"Error detecting asset: {err}", "error")
            return None
    asset = assets[asset_names.index(asset_name)]
    log(f"Found asset: {asset['name']}", "success")
    return asset


def _find_matching_asset(
    asset_pattern: str,
    assets: list[_AssetDict],
) -> _AssetDict | None:
    """Find a matching asset for the tool."""
    log(f"Looking for asset with pattern: {asset_pattern}", "info", "🔍")
    for asset in assets:
        if re.search(asset_pattern, asset["name"]):
            log(f"Found matching asset: {asset['name']}", "success")
            return asset
    log(f"No asset matching '{asset_pattern}' found in {assets}", "warning")
    return None


def _fetch_release(
    tool_config: ToolConfig,
    update_summary: UpdateSummary,
    verbose: bool,
    github_token: str | None = None,
) -> None:
    if tool_config._latest_release is not None:
        return
    try:
        latest_release = latest_release_info(tool_config.repo, github_token)
        tool_config._latest_release = latest_release
    except Exception as e:
        msg = f"Failed to fetch latest release for {tool_config.repo}: {e}"
        update_summary.add_failed_tool(
            tool_config.tool_name,
            "Any",
            "Any",
            version="Unknown",
            reason=msg,
        )
        log(msg, "error", print_exception=verbose)<|MERGE_RESOLUTION|>--- conflicted
+++ resolved
@@ -95,21 +95,6 @@
         """Set the latest releases for all tools."""
         if tools is None:
             tools = list(self.tools)
-<<<<<<< HEAD
-        cfgs = [cfg for tool in tools if (cfg := self.tools[tool])._latest_release is None]
-        repos = [cfg.repo for cfg in cfgs]
-        releases = fetch_releases_in_parallel(repos, github_token, verbose)
-        for cfg, release in zip(cfgs, releases):
-            if release is None:
-                self._update_summary.add_failed_tool(
-                    cfg.tool_name,
-                    "Any",
-                    "Any",
-                    version="Unknown",
-                    reason=f"Failed to fetch release for {cfg.repo}",
-                )
-            cfg._latest_release = release
-=======
         tool_configs = [self.tools[tool] for tool in tools]
         fetch = partial(
             _fetch_release,
@@ -118,7 +103,6 @@
             github_token=github_token,
         )
         execute_in_parallel(tool_configs, fetch, max_workers=16)
->>>>>>> ee251e00
 
     @cached_property
     def version_store(self) -> VersionStore:
@@ -178,11 +162,8 @@
         copy_config_file: bool = False,
         github_token: str | None = None,
         verbose: bool = False,
-<<<<<<< HEAD
         cleanup: bool = False,
-=======
         generate_shell_scripts: bool = True,
->>>>>>> ee251e00
     ) -> None:
         """Install and update tools to their latest versions.
 
@@ -210,11 +191,8 @@
             copy_config_file: If True, copy config file to tools directory
             github_token: GitHub API token for authentication (helps with rate limits)
             verbose: If True, show detailed logs during the process
-<<<<<<< HEAD
             cleanup: If True, remove binaries that are not in the configuration
-=======
             generate_shell_scripts: If True, generate shell scripts for the tools
->>>>>>> ee251e00
 
         """
         if not self.tools:
