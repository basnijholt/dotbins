--- conflicted
+++ resolved
@@ -178,12 +178,9 @@
         copy_config_file: bool = False,
         github_token: str | None = None,
         generate_shell_scripts: bool = True,
-<<<<<<< HEAD
+        pin_to_manifest: bool = False,
         cleanup: bool = False,
         verbose: bool = False,
-=======
-        pin_to_manifest: bool = False,
->>>>>>> baa20167
     ) -> None:
         """Install and update tools to their latest versions.
 
@@ -197,12 +194,9 @@
             copy_config_file: If True, copy config file to tools directory
             github_token: GitHub API token for authentication (helps with rate limits)
             generate_shell_scripts: If True, generate shell scripts for the tools
-<<<<<<< HEAD
+            pin_to_manifest: If True, use the tag from the `manifest.json` file
             cleanup: If True, remove unused binaries and clean version store
             verbose: If True, show detailed logs during the process
-=======
-            pin_to_manifest: If True, use the tag from the `manifest.json` file
->>>>>>> baa20167
 
         """
         if not self.tools:
