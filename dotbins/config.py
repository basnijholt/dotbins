"""Configuration for dotbins."""

from __future__ import annotations

import os
import re
import shutil
import sys
from dataclasses import dataclass, field
from functools import cached_property, partial
from pathlib import Path
from typing import Literal, TypedDict

import requests
import yaml

from .detect_asset import create_system_detector
from .download import download_files_in_parallel, prepare_download_tasks, process_downloaded_files
from .manifest import Manifest
from .readme import write_readme_file
from .summary import UpdateSummary, display_update_summary
from .utils import (
    SUPPORTED_SHELLS,
    current_platform,
    execute_in_parallel,
    fetch_release_info,
    github_url_to_raw_url,
    humanize_time_ago,
    log,
    replace_home_in_path,
<<<<<<< HEAD
    write_gitattributes_for_lfs,
    write_lfs_skip_smudge_script,
=======
    tag_to_version,
>>>>>>> baa20167
    write_shell_scripts,
)

if sys.version_info >= (3, 11):
    from typing import Required
else:  # pragma: no cover
    from typing_extensions import Required

DEFAULT_TOOLS_DIR = "~/.dotbins"
DEFAULT_PREFER_APPIMAGE = True
DEFAULT_LIBC: Literal["musl"] = "musl"
DEFAULT_WINDOWS_ABI: Literal["msvc", "gnu"] = "msvc"

WINDOWS_BINARY_SUFFIXES = (".exe", ".cmd", ".bat", ".ps1")

DEFAULTS: DefaultsDict = {
    "prefer_appimage": DEFAULT_PREFER_APPIMAGE,
    "libc": DEFAULT_LIBC,
    "windows_abi": DEFAULT_WINDOWS_ABI,
}


def _default_platforms() -> dict[str, list[str]]:
    platform, arch = current_platform()
    return {platform: [arch]}


@dataclass
class Config:
    """Main configuration for managing CLI tool binaries.

    This class represents the overall configuration for dotbins, including:
    - The tools directory where binaries will be stored
    - Supported platforms and architectures
    - Tool definitions and their settings
    - Git LFS configuration options

    The configuration is typically loaded from a YAML file, with tools
    organized by platform and architecture.
    """

    tools_dir: Path = field(default=Path(os.path.expanduser(DEFAULT_TOOLS_DIR)))
    platforms: dict[str, list[str]] = field(default_factory=_default_platforms)
    tools: dict[str, ToolConfig] = field(default_factory=dict)
    defaults: DefaultsDict = field(default_factory=lambda: DEFAULTS.copy())
    generate_lfs_scripts: bool = field(default=False)
    config_path: Path | None = field(default=None, init=False)
    _bin_dir: Path | None = field(default=None, init=False)
    _update_summary: UpdateSummary = field(default_factory=UpdateSummary, init=False)

    def bin_dir(self, platform: str, arch: str, *, create: bool = False) -> Path:
        """Return the bin directory path for a specific platform and architecture.

        This method constructs the appropriate bin directory path following the
        structure: {tools_dir}/{platform}/{arch}/bin

        Args:
            platform: The platform name (e.g., "linux", "macos")
            arch: The architecture name (e.g., "amd64", "arm64")
            create: If True, ensure the directory exists by creating it if necessary

        Returns:
            The Path object pointing to the bin directory

        """
        bin_dir = (
            self.tools_dir / platform / arch / "bin" if self._bin_dir is None else self._bin_dir
        )
        if create:
            bin_dir.mkdir(parents=True, exist_ok=True)
        return bin_dir

    def set_latest_releases(
        self,
        tools: list[str] | None = None,
        github_token: str | None = None,
        verbose: bool = False,
    ) -> None:
        """Set the latest releases for all tools."""
        if tools is None:
            tools = list(self.tools)
        tool_configs = [self.tools[tool] for tool in tools]
        fetch = partial(
            _fetch_release,
            update_summary=self._update_summary,
            verbose=verbose,
            github_token=github_token,
        )
        execute_in_parallel(tool_configs, fetch, max_workers=16)

    @cached_property
    def manifest(self) -> Manifest:
        """Return the Manifest object."""
        return Manifest(self.tools_dir)

    def validate(self) -> None:
        """Check for missing repos, unknown platforms, etc."""
        for tool_name, tool_config in self.tools.items():
            _validate_tool_config(tool_name, tool_config)

    @classmethod
    def from_file(cls, config_path: str | Path | None = None) -> Config:
        """Load configuration from YAML, or return defaults if no file found."""
        return config_from_file(config_path)

    @classmethod
    def from_url(cls, config_url: str) -> Config:
        """Load configuration from a URL and return a Config object."""
        return config_from_url(config_url)

    @classmethod
    def from_dict(cls, config_dict: RawConfigDict) -> Config:
        """Load configuration from a dictionary and return a Config object."""
        return _config_from_dict(config_dict)

    def make_binaries_executable(self: Config) -> None:
        """Make all binaries executable."""
        for platform, architectures in self.platforms.items():
            for arch in architectures:
                bin_dir = self.bin_dir(platform, arch)
                if os.name == "nt":
                    continue
                if bin_dir.exists():
                    for binary in bin_dir.iterdir():
                        if binary.is_file():
                            binary.chmod(binary.stat().st_mode | 0o755)

    def generate_readme(self: Config, write_file: bool = True, verbose: bool = False) -> None:
        """Generate a README.md file in the tools directory with information about installed tools.

        Args:
            write_file: Whether to write the README to a file. If False, the README is only generated
                but not written to disk.
            verbose: Whether to print verbose output.

        """
        if write_file:
            write_readme_file(self, verbose=verbose)

    def sync_tools(
        self,
        tools: list[str] | None = None,
        platform: str | None = None,
        architecture: str | None = None,
        current: bool = False,
        force: bool = False,
        generate_readme: bool = True,
        copy_config_file: bool = False,
        github_token: str | None = None,
        verbose: bool = False,
        generate_shell_scripts: bool = True,
        pin_to_manifest: bool = False,
    ) -> None:
        """Install and update tools to their latest versions.

        This is the core functionality of dotbins. It handles:
        1. First-time installation of tools
        2. Updating existing tools to their latest versions
        3. Organizing binaries by platform and architecture

        The process:
        - Fetches the latest releases from GitHub for each tool
        - Determines which tools need to be installed or updated
        - Downloads and extracts binaries for each platform/architecture
        - Makes binaries executable and tracks their versions
        - Optionally generates documentation and shell integration

        Args:
            tools: Specific tools to process (None = all tools in config)
            platform: Only process tools for this platform (None = all platforms)
            architecture: Only process tools for this architecture (None = all architectures)
            current: If True, only process tools for current platform/architecture
            force: If True, reinstall tools even if already up to date
            generate_readme: If True, create or update README.md with tool info
            copy_config_file: If True, copy config file to tools directory
            github_token: GitHub API token for authentication (helps with rate limits)
            verbose: If True, show detailed logs during the process
            generate_shell_scripts: If True, generate shell scripts for the tools
            pin_to_manifest: If True, use the tag from the `manifest.json` file

        """
        if not self.tools:
            log("No tools configured", "error")
            return

        if github_token is None and "GITHUB_TOKEN" in os.environ:  # pragma: no cover
            log("Using GitHub token for authentication", "info", "🔑")
            github_token = os.environ["GITHUB_TOKEN"]

        if pin_to_manifest:
            tool_to_tag_mapping = self.manifest.tool_to_tag_mapping()
            for tool, tool_config in self.tools.items():
                tag = tool_to_tag_mapping.get(tool)
                log(
                    f"Using tag [b]{tag}[/] for tool [b]{tool}[/] from [b]manifest.json[/]",
                    "info",
                    "🔒",
                )
                tool_config.tag = tag

        tools_to_sync = _tools_to_sync(self, tools)
        self.set_latest_releases(tools_to_sync, github_token, verbose)
        platforms_to_sync, architecture = _platforms_and_archs_to_sync(
            platform,
            architecture,
            current,
        )
        download_tasks = prepare_download_tasks(
            self,
            tools_to_sync,
            platforms_to_sync,
            architecture,
            current,
            force,
            verbose,
        )
        download_successes = download_files_in_parallel(download_tasks, github_token, verbose)
        process_downloaded_files(
            download_tasks,
            download_successes,
            self.manifest,
            self._update_summary,
            verbose,
        )
        self.make_binaries_executable()

        # Display the summary
        display_update_summary(self._update_summary)

        if generate_readme:
            self.generate_readme(verbose=verbose)
        if generate_shell_scripts:
            self.generate_shell_scripts(print_shell_setup=False)

        # Generate LFS scripts if configured
        if self.generate_lfs_scripts:
            write_lfs_skip_smudge_script(self.tools_dir, self.platforms)
            write_gitattributes_for_lfs(self.tools_dir)

        _maybe_copy_config_file(copy_config_file, self.config_path, self.tools_dir)

    def generate_shell_scripts(self: Config, print_shell_setup: bool = True) -> None:
        """Generate shell script files for different shells.

        Creates shell scripts in the tools_dir/shell directory that users
        can source in their shell configuration files.
        """
        write_shell_scripts(self.tools_dir, self.tools, print_shell_setup)
        log("To see the shell setup instructions, run `dotbins init`", "info", "ℹ️")  # noqa: RUF001


def _maybe_copy_config_file(
    copy_config_file: bool,
    config_path: Path | None,
    tools_dir: Path,
) -> None:
    if not copy_config_file or config_path is None:
        return
    assert config_path.exists()
    tools_config_path = tools_dir / "dotbins.yaml"
    if tools_config_path.exists():
        try:
            cfg1 = yaml.safe_load(config_path.read_text())
            cfg2 = yaml.safe_load(tools_config_path.read_text())
        except Exception:  # pragma: no cover
            return
        is_same = cfg1 == cfg2
        if is_same:
            return
    log("Copying config to tools directory as `dotbins.yaml`", "info")
    shutil.copy(config_path, tools_config_path)


def _platforms_and_archs_to_sync(
    platform: str | None,
    architecture: str | None,
    current: bool,
) -> tuple[list[str] | None, str | None]:
    if current:
        platform, architecture = current_platform()
        platforms_to_update = [platform]
    else:
        platforms_to_update = [platform] if platform else None  # type: ignore[assignment]
    return platforms_to_update, architecture


def _tools_to_sync(config: Config, tools: list[str] | None) -> list[str] | None:
    if tools:
        for tool in tools:
            if tool not in config.tools:
                log(f"Unknown tool: {tool}", "error")
                sys.exit(1)
        return tools
    return None


@dataclass
class ToolConfig:
    """Holds all config data for a single tool, without doing heavy logic."""

    tool_name: str
    repo: str
    tag: str | None = None
    binary_name: list[str] = field(default_factory=list)
    path_in_archive: list[Path] = field(default_factory=list)
    extract_archive: bool | None = None
    asset_patterns: dict[str, dict[str, str | None]] = field(default_factory=dict)
    platform_map: dict[str, str] = field(default_factory=dict)
    arch_map: dict[str, str] = field(default_factory=dict)
    shell_code: dict[str, str] = field(default_factory=dict)
    defaults: DefaultsDict = field(default_factory=lambda: DEFAULTS.copy())
    _release_info: dict | None = field(default=None, init=False)

    def bin_spec(self, arch: str, platform: str) -> BinSpec:
        """Get a BinSpec object for the tool."""
        return BinSpec(tool_config=self, tag=self.latest_tag, arch=arch, platform=platform)

    @property
    def latest_tag(self) -> str:
        """Get the latest version for the tool."""
        assert self._release_info is not None
        return self._release_info["tag_name"]


def _installed_binary_exists(destination_dir: Path, platform: str, binary_name: str) -> bool:
    """Return True if the binary (or Windows variant) already exists."""
    candidate_paths = [destination_dir / binary_name]
    platform_is_windows = platform.lower().startswith("win")
    if platform_is_windows and Path(binary_name).suffix == "":
        candidate_paths.extend(
            destination_dir / f"{binary_name}{suffix}" for suffix in WINDOWS_BINARY_SUFFIXES
        )
    return any(candidate.exists() for candidate in candidate_paths)


@dataclass(frozen=True)
class BinSpec:
    """Specific arch and platform for a tool."""

    tool_config: ToolConfig
    tag: str
    arch: str
    platform: str

    @property
    def tool_arch(self) -> str:
        """Get the architecture in the tool's convention."""
        return self.tool_config.arch_map.get(self.arch, self.arch)

    @property
    def tool_platform(self) -> str:
        """Get the platform in the tool's convention."""
        return self.tool_config.platform_map.get(self.platform, self.platform)

    def asset_pattern(self) -> str | None:
        """Get the formatted asset pattern for the tool."""
        return _maybe_asset_pattern(
            self.tool_config,
            self.platform,
            self.arch,
            self.tag,
            self.tool_platform,
            self.tool_arch,
        )

    def matching_asset(self) -> _AssetDict | None:
        """Find a matching asset for the tool."""
        asset_pattern = self.asset_pattern()
        assert self.tool_config._release_info is not None
        assets = self.tool_config._release_info["assets"]
        if asset_pattern is None:
            return _auto_detect_asset(
                self.platform,
                self.arch,
                assets,
                self.tool_config.defaults,
                self.tool_config.tool_name,
                self.tool_config.repo.rsplit("/", 1)[-1],
            )
        return _find_matching_asset(asset_pattern, assets)

    def skip_download(self, config: Config, force: bool) -> bool:
        """Check if download should be skipped (binary already exists)."""
        tool_info = config.manifest.get_tool_info(
            self.tool_config.tool_name,
            self.platform,
            self.arch,
        )
        destination_dir = config.bin_dir(self.platform, self.arch)
        all_exist = all(
            _installed_binary_exists(destination_dir, self.platform, binary_name)
            for binary_name in self.tool_config.binary_name
        )
        if tool_info and tool_info["tag"] == self.tag and all_exist and not force:
            dt = humanize_time_ago(tool_info["updated_at"])
            log(
                f"[b]{self.tool_config.tool_name} {self.tag}[/] for"
                f" [b]{self.platform}/{self.arch}[/] is already up to date"
                f" (installed [b]{dt}[/] ago) use --force to re-download.",
                "success",
            )
            return True
        return False


class RawConfigDict(TypedDict, total=False):
    """TypedDict for raw data passed to config_from_dict."""

    tools_dir: str
    platforms: dict[str, list[str]]
    tools: dict[str, str | RawToolConfigDict]


class DefaultsDict(TypedDict, total=False):
    """TypedDict for defaults."""

    prefer_appimage: bool
    libc: Literal["glibc", "musl"]
    windows_abi: Literal["msvc", "gnu"]


class RawToolConfigDict(TypedDict, total=False):
    """TypedDict for raw data passed to build_tool_config."""

    repo: Required[str]  # Repository in format "owner/repo"
    extract_archive: bool | None  # Whether to extract binary from archive
    platform_map: dict[str, str]  # Map from system platform to tool's platform name
    arch_map: dict[str, str]  # Map from system architecture to tool's architecture name
    binary_name: str | list[str]  # Name(s) of the binary file(s)
    path_in_archive: str | list[str]  # Path(s) to binary within archive
    asset_patterns: str | dict[str, str] | dict[str, dict[str, str | None]]
    shell_code: str | dict[str, str] | None  # Shell code to configure the tool
    tag: str | None  # Tag to use for the binary (if None, the latest release will be used)


class _AssetDict(TypedDict):
    """TypedDict for an asset in the latest_release."""

    name: str
    browser_download_url: str


def build_tool_config(
    tool_name: str,
    raw_data: RawToolConfigDict,
    platforms: dict[str, list[str]] | None = None,
    defaults: DefaultsDict | None = None,
) -> ToolConfig:
    """Create a ToolConfig object from raw YAML data.

    Performing any expansions
    or normalization that used to happen inside the constructor.
    """
    if not platforms:
        platforms = _default_platforms()

    if not defaults:
        defaults = DEFAULTS.copy()

    # Safely grab data from raw_data (or set default if missing).
    repo = raw_data.get("repo") or ""
    extract_archive = raw_data.get("extract_archive")
    platform_map = raw_data.get("platform_map", {})
    arch_map = raw_data.get("arch_map", {})
    # Might be str or list
    raw_binary_name = raw_data.get("binary_name", tool_name)
    raw_path_in_archive = raw_data.get("path_in_archive", [])

    tag: str | None = raw_data.get("tag")  # type: ignore[assignment]
    if tag == "latest":
        tag = None

    # Convert to lists
    binary_name: list[str] = _ensure_list(raw_binary_name)
    path_in_archive: list[Path] = [Path(p) for p in _ensure_list(raw_path_in_archive)]

    # Normalize asset patterns to dict[platform][arch].
    raw_patterns = raw_data.get("asset_patterns")
    asset_patterns = _normalize_asset_patterns(tool_name, raw_patterns, platforms)

    # Normalize shell code to dict[shell][code].
    raw_shell_code = raw_data.get("shell_code")
    shell_code = _normalize_shell_code(tool_name, raw_shell_code)

    # Build our final data-class object
    return ToolConfig(
        tool_name=tool_name,
        repo=repo,
        tag=tag,
        binary_name=binary_name,
        path_in_archive=path_in_archive,
        extract_archive=extract_archive,
        asset_patterns=asset_patterns,
        platform_map=platform_map,
        arch_map=arch_map,
        shell_code=shell_code,
        defaults=defaults,
    )


def config_from_file(config_path: str | Path | None = None) -> Config:
    """Load configuration from YAML, or return defaults if no file found."""
    path = _find_config_file(config_path)
    if path is None:
        return Config()

    try:
        with open(path) as f:
            data: RawConfigDict = yaml.safe_load(f) or {}  # type: ignore[assignment]
    except FileNotFoundError:  # pragma: no cover
        log(f"Configuration file not found: {path}", "warning")
        return Config()
    except yaml.YAMLError:  # pragma: no cover
        log(
            f"Invalid YAML in configuration file: {path}",
            "error",
            print_exception=True,
        )
        return Config()
    cfg = _config_from_dict(data)
    cfg.config_path = path
    return cfg


def _config_from_dict(data: RawConfigDict) -> Config:
    tools_dir = data.get("tools_dir", DEFAULT_TOOLS_DIR)
    platforms = data.get("platforms", _default_platforms())
    raw_tools = data.get("tools", {})
    raw_defaults = data.get("defaults", {})
    generate_lfs_scripts = bool(data.get("generate_lfs_scripts", False))

    defaults: DefaultsDict = DEFAULTS.copy()
    defaults.update(raw_defaults)  # type: ignore[typeddict-item]

    tools_dir_path = Path(os.path.expanduser(tools_dir))

    tool_configs: dict[str, ToolConfig] = {}
    for tool_name, tool_data in raw_tools.items():
        if isinstance(tool_data, str):
            tool_data = {"repo": tool_data}  # noqa: PLW2901
        tool_configs[tool_name] = build_tool_config(
            tool_name,
            tool_data,
            platforms,
            defaults,
        )

    config = Config(
        tools_dir=tools_dir_path,
        platforms=platforms,
        tools=tool_configs,
        defaults=defaults,
        generate_lfs_scripts=generate_lfs_scripts,
    )
    config.validate()
    return config


def config_from_url(config_url: str) -> Config:
    """Download a configuration file from a URL and return a Config object."""
    from .config import Config

    config_url = github_url_to_raw_url(config_url)
    try:
        response = requests.get(config_url, timeout=30)
        response.raise_for_status()
        yaml_data = yaml.safe_load(response.content)
        return Config.from_dict(yaml_data)
    except requests.RequestException as e:  # pragma: no cover
        log(f"Failed to download configuration: {e}", "error", print_exception=True)
        sys.exit(1)
    except yaml.YAMLError as e:  # pragma: no cover
        log(f"Invalid YAML configuration: {e}", "error", print_exception=True)
        sys.exit(1)
    except Exception as e:  # pragma: no cover
        log(f"Error processing tools from URL: {e}", "error", print_exception=True)
        sys.exit(1)


def _normalize_asset_patterns(  # noqa: PLR0912
    tool_name: str,
    patterns: str | dict[str, str] | dict[str, dict[str, str | None]] | None,
    platforms: dict[str, list[str]],
) -> dict[str, dict[str, str | None]]:
    """Normalize the asset_patterns into a dict.

    Of the form:
    ```{ platform: { arch: pattern_str } }```.
    """
    # Start by initializing empty patterns for each platform/arch
    normalized: dict[str, dict[str, str | None]] = {
        platform: dict.fromkeys(arch_list) for platform, arch_list in platforms.items()
    }
    if not patterns:
        return normalized

    # If user gave a single string, apply it to all platform/arch combos
    if isinstance(patterns, str):
        for platform, arch_list in normalized.items():
            for arch in arch_list:
                normalized[platform][arch] = patterns
        return normalized

    # If user gave a dict, it might be "platform: pattern" or "platform: {arch: pattern}"
    if isinstance(patterns, dict):
        for platform, p_val in patterns.items():
            # Skip unknown platforms
            if platform not in normalized:
                log(
                    f"Tool [b]{tool_name}[/]: [b]'asset_patterns'[/] uses unknown platform [b]'{platform}'[/]",
                    "error",
                )
                continue

            # If p_val is a single string, apply to all arch
            if isinstance(p_val, str):
                for arch in normalized[platform]:
                    normalized[platform][arch] = p_val
            # Otherwise it might be {arch: pattern}
            elif isinstance(p_val, dict):
                for arch, pattern_str in p_val.items():
                    if arch in normalized[platform]:
                        normalized[platform][arch] = pattern_str
                    else:
                        log(
                            f"Tool [b]{tool_name}[/]: [b]'asset_patterns'[/] uses unknown arch [b]'{arch}'[/]",
                            "error",
                        )
    return normalized


def _normalize_shell_code(
    tool_name: str,
    raw_shell_code: str | dict[str, str] | None,
) -> dict[str, str]:
    """Normalize the shell_code into a dict.

    Supports:
    - A single string applied to all shells.
    - A dictionary mapping shell names (or comma-separated names) to code.
    """
    normalized: dict[str, str] = {}
    if not raw_shell_code:
        return normalized

    if isinstance(raw_shell_code, str):
        for shell in SUPPORTED_SHELLS:
            normalized[shell] = raw_shell_code
    elif isinstance(raw_shell_code, dict):
        for shell_key, code in raw_shell_code.items():
            shells = [s.strip() for s in shell_key.split(",") if s.strip()]
            for shell in shells:
                if shell not in SUPPORTED_SHELLS:
                    log(
                        f"Tool [b]{tool_name}[/]: [b]'shell_code'[/] uses unknown shell [b]'{shell}'[/] in key '{shell_key}'",
                        "warning",
                    )
                normalized[shell] = str(code).replace("__DOTBINS_SHELL__", shell)
    else:  # pragma: no cover
        log(
            f"Tool [b]{tool_name}[/]: Invalid type for 'shell_code': {type(raw_shell_code)}. Expected str or dict.",
            "error",
        )

    return normalized


def _find_config_file(config_path: str | Path | None) -> Path | None:
    """Look for the user-specified path or common defaults."""
    if config_path is not None:
        path = Path(config_path)
        if path.exists():
            log(f"Loading configuration from: {replace_home_in_path(path, '~')}", "success")
            return path
        log(f"Config path provided but not found: {path}", "warning")
        return None

    home = Path.home()
    candidates = [
        Path.cwd() / "dotbins.yaml",
        home / ".config" / "dotbins" / "config.yaml",
        home / ".config" / "dotbins.yaml",
        home / ".dotbins.yaml",
        home / ".dotbins" / "dotbins.yaml",
    ]
    for candidate in candidates:
        if candidate.exists():
            log(f"Loading configuration from: {replace_home_in_path(candidate, '~')}", "success")
            return candidate

    log("No configuration file found, using default settings", "warning")
    return None


def _ensure_list(value: str | list[str]) -> list[str]:
    if isinstance(value, list):
        return value
    return [value]


def _validate_tool_config(tool_name: str, tool_config: ToolConfig) -> None:
    # Basic checks
    if not tool_config.repo:
        log(f"Tool [b]{tool_name}[/] is missing required field [b]'repo'[/]", "error")

    # If binary lists differ in length, log an error
    if (
        len(tool_config.binary_name) != len(tool_config.path_in_archive)
        and tool_config.path_in_archive
    ):
        log(
            f"Tool [b]{tool_name}[/]: [b]'binary_name'[/] and [b]'path_in_archive'[/] must have the same length if both are specified as lists.",
            "error",
        )


def _maybe_asset_pattern(
    tool_config: ToolConfig,
    platform: str,
    arch: str,
    tag: str,
    tool_platform: str,
    tool_arch: str,
) -> str | None:
    """Get the formatted asset pattern for the tool."""
    # asset_pattern might not contain an entry if `--current` is used
    search_pattern = tool_config.asset_patterns.get(platform, {}).get(arch)
    if search_pattern is None:
        log(
            f"No [b]asset_pattern[/] provided for [b]{platform}/{arch}[/]",
            "info",
            "ℹ️",  # noqa: RUF001
        )
        return None
    version = tag_to_version(tag)
    return (
        search_pattern.format(
            version=version,
            tag=tag,
            platform=tool_platform,
            arch=tool_arch,
        )
        .replace("{version}", ".*")
        .replace("{tag}", ".*")
        .replace("{arch}", ".*")
        .replace("{platform}", ".*")
    )


_OS_ARCH_HINT_TOKENS = {
    "linux",
    "darwin",
    "mac",
    "macos",
    "osx",
    "windows",
    "win",
    "android",
    "freebsd",
    "openbsd",
    "netbsd",
    "illumos",
    "solaris",
    "plan9",
    "amd64",
    "x86",
    "x86_64",
    "x64",
    "arm",
    "arm64",
    "armv6",
    "armv7",
    "armv8",
    "armhf",
    "aarch64",
    "riscv64",
    "i386",
    "i486",
    "i586",
    "i686",
    "universal",
    "intel",
    "apple",
}

_TOKEN_SPLIT_RE = re.compile(r"[-_.]+")

_VERSION_TOKEN_RE = re.compile(r"v?\d[\dw_.-]*")


def _normalize_name_hints(tool_name: str, repo_name: str | None) -> list[str]:
    hints: list[str] = []
    for name in (tool_name, repo_name):
        if not name:
            continue
        normalized = name.strip().lower()
        if normalized and normalized not in hints:
            hints.append(normalized)
    return hints


def _looks_like_primary_candidate(tokens: list[str], name_hints: list[str]) -> bool:
    if not tokens or tokens[0] not in name_hints:
        return False
    if len(tokens) == 1:
        return True
    second = tokens[1]
    if _VERSION_TOKEN_RE.fullmatch(second):
        return True
    return second in _OS_ARCH_HINT_TOKENS


def _select_candidate(candidates: list[str], name_hints: list[str]) -> str:
    if not candidates:
        msg = "No candidates provided"
        raise ValueError(msg)
    for candidate in candidates:
        basename = os.path.basename(candidate).lower()
        tokens = [token for token in _TOKEN_SPLIT_RE.split(basename) if token]
        if _looks_like_primary_candidate(tokens, name_hints):
            return candidate
    return candidates[0]


def _auto_detect_asset(
    platform: str,
    arch: str,
    assets: list[_AssetDict],
    defaults: DefaultsDict,
    tool_name: str,
    repo_name: str | None = None,
) -> _AssetDict | None:
    """Auto-detect an asset for the tool."""
    log(f"Auto-detecting asset for [b]{platform}/{arch}[/]", "info")
    name_hints = _normalize_name_hints(tool_name, repo_name)
    detect_fn = create_system_detector(
        platform,
        arch,
        defaults["libc"],
        defaults["windows_abi"],
        defaults["prefer_appimage"],
    )
    asset_names = [x["name"] for x in assets]
    asset_name, candidates, err = detect_fn(asset_names)
    if err is not None:
        if err.endswith("matches found"):
            assert candidates is not None
            asset_name = _select_candidate(candidates, name_hints)
            if asset_name != candidates[0]:
                log(
                    f"Found multiple candidates: {candidates}, selecting `{asset_name}`"
                    " because it best matches the tool name",
                    "info",
                )
            else:
                log(f"Found multiple candidates: {candidates}, selecting first", "info")
        elif candidates and tool_name in candidates:
            log(
                f"Found multiple candidates: {candidates}, selecting `{tool_name}`"
                " because it perfectly matches the tool name",
                "info",
            )
            asset_name = tool_name
        else:
            if candidates:
                log(f"Found multiple candidates: {candidates}, manually select one", "info", "⁉️")
            log(f"Error detecting asset: {err}", "error")
            return None
    asset = assets[asset_names.index(asset_name)]
    log(f"Found asset: {asset['name']}", "success")
    return asset


def _find_matching_asset(
    asset_pattern: str,
    assets: list[_AssetDict],
) -> _AssetDict | None:
    """Find a matching asset for the tool."""
    log(f"Looking for asset with pattern: {asset_pattern}", "info")
    for asset in assets:
        if re.search(asset_pattern, asset["name"]):
            log(f"Found matching asset: {asset['name']}", "success")
            return asset
    log(f"No asset matching '{asset_pattern}' found in {assets}", "warning")
    return None


def _fetch_release(
    tool_config: ToolConfig,
    update_summary: UpdateSummary,
    verbose: bool,
    github_token: str | None = None,
) -> None:
    if tool_config._release_info is not None:
        return
    try:
        release_info = fetch_release_info(tool_config.repo, tool_config.tag, github_token)
        tool_config._release_info = release_info
    except Exception as e:
        msg = f"Failed to fetch latest release for {tool_config.repo}: {e}"
        update_summary.add_failed_tool(
            tool_config.tool_name,
            "Any",
            "Any",
            tag="Unknown",
            reason=msg,
        )
        log(msg, "error", print_exception=verbose)<|MERGE_RESOLUTION|>--- conflicted
+++ resolved
@@ -28,12 +28,9 @@
     humanize_time_ago,
     log,
     replace_home_in_path,
-<<<<<<< HEAD
+    tag_to_version,
     write_gitattributes_for_lfs,
     write_lfs_skip_smudge_script,
-=======
-    tag_to_version,
->>>>>>> baa20167
     write_shell_scripts,
 )
 
