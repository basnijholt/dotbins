"""Download and extraction functions for dotbins."""

from __future__ import annotations

import shutil
import tempfile
from functools import partial
from pathlib import Path
from typing import TYPE_CHECKING, NamedTuple

from .detect_binary import auto_detect_binary_paths, auto_detect_extract_binary
from .utils import (
    calculate_sha256,
    download_file,
    execute_in_parallel,
    extract_archive,
    log,
    replace_home_in_path,
)

if TYPE_CHECKING:
    from .config import BinSpec, Config, ToolConfig
    from .summary import UpdateSummary
    from .versions import VersionStore


def _extract_binary_from_archive(
    archive_path: Path,
    destination_dir: Path,
    bin_spec: BinSpec,
    verbose: bool,
) -> list[Path]:
    """Extract binaries from an archive."""
    log(f"Extracting from {archive_path} for {bin_spec.platform}", "info", "📦")
    temp_dir = Path(tempfile.mkdtemp())

    try:
        extract_archive(archive_path, temp_dir)
        log(f"Archive extracted to {temp_dir}", "success", "📦")
        _log_extracted_files(temp_dir)
        binary_paths = _detect_binary_paths(temp_dir, bin_spec.tool_config)
        return _process_binaries(temp_dir, destination_dir, binary_paths, bin_spec)
    except Exception as e:
        log(f"Error extracting archive: {e}", "error", print_exception=verbose)
        raise
    finally:
        shutil.rmtree(temp_dir)


class AutoDetectBinaryPathsError(Exception):
    """Error raised when auto-detecting binary paths fails."""


def _detect_binary_paths(temp_dir: Path, tool_config: ToolConfig) -> list[str]:
    """Auto-detect binary paths if not specified in configuration."""
    if tool_config.binary_path:
        return tool_config.binary_path
    log("Binary path not specified, attempting auto-detection...", "info", "🔍")
    binary_names = tool_config.binary_name
    binary_paths = auto_detect_binary_paths(temp_dir, binary_names)
    if not binary_paths:
        msg = f"Could not auto-detect binary paths for {', '.join(binary_names)}. Please specify binary_path in config."
        log(msg, "error")
        raise AutoDetectBinaryPathsError(msg)
    log(f"Auto-detected binary paths: {binary_paths}", "success")
    return binary_paths


def _process_binaries(
    temp_dir: Path,
    destination_dir: Path,
    binary_paths: list[str],
    bin_spec: BinSpec,
) -> list[Path]:
    """Process each binary by finding it and copying to destination."""
    paths = []
    for binary_path_pattern, binary_name in zip(binary_paths, bin_spec.tool_config.binary_name):
        source_path = _find_binary_in_extracted_files(
            temp_dir,
            binary_path_pattern,
            bin_spec.version,
            bin_spec.tool_arch,
            bin_spec.tool_platform,
        )
        dest_path = _copy_binary_to_destination(source_path, destination_dir, binary_name)
        paths.append(dest_path)
    return paths


def _log_extracted_files(temp_dir: Path) -> None:
    """Log the extracted files for debugging."""
    log("Extracted files:", "info", "ℹ️")  # noqa: RUF001
    for item in temp_dir.glob("**/*"):
        log(f"  - {item.relative_to(temp_dir)}", "info", "")


def _find_binary_in_extracted_files(
    temp_dir: Path,
    binary_path: str,
    version: str,
    tool_arch: str,
    tool_platform: str,
) -> Path:
    """Find a specific binary in the extracted files."""
    binary_path = _replace_variables_in_path(binary_path, version, tool_arch, tool_platform)

    if "*" in binary_path:
        matches = list(temp_dir.glob(binary_path))
        if not matches:
            msg = f"No files matching {binary_path} in archive"
            raise FileNotFoundError(msg)
        return matches[0]

    source_path = temp_dir / binary_path
    if not source_path.exists():
        msg = f"Binary ({binary_path}) not found at {source_path}"
        raise FileNotFoundError(msg)

    return source_path


def _copy_binary_to_destination(
    source_path: Path,
    destination_dir: Path,
    binary_name: str,
) -> Path:
    """Copy the binary to its destination and set permissions."""
    destination_dir.mkdir(parents=True, exist_ok=True)
    dest_path = destination_dir / binary_name
    shutil.copy2(source_path, dest_path)
    dest_path.chmod(dest_path.stat().st_mode | 0o755)
    log(f"Copied binary to [b]{replace_home_in_path(dest_path, '~')}[/]", "success")
    return dest_path


def _replace_variables_in_path(path: str, version: str, arch: str, platform: str) -> str:
    """Replace variables in a path with their values."""
    if "{version}" in path and version:
        path = path.replace("{version}", version)

    if "{arch}" in path and arch:
        path = path.replace("{arch}", arch)

    if "{platform}" in path and platform:
        path = path.replace("{platform}", platform)

    return path


class _DownloadTask(NamedTuple):
    """Represents a single download task."""

    bin_spec: BinSpec
    asset_url: str
    asset_name: str
    destination_dir: Path
    temp_path: Path

    @property
    def tool_name(self) -> str:
        return self.tool_config.tool_name

    @property
    def tool_config(self) -> ToolConfig:
        return self.bin_spec.tool_config

    @property
    def version(self) -> str:
        return self.bin_spec.version

    @property
    def platform(self) -> str:
        return self.bin_spec.platform

    @property
    def arch(self) -> str:
        return self.bin_spec.arch


def _prepare_download_task(
    tool_name: str,
    platform: str,
    arch: str,
    config: Config,
    force: bool,
    verbose: bool,
) -> _DownloadTask | None:
    """Prepare a download task, checking if update is needed based on version."""
    try:
        tool_config = config.tools[tool_name]
        if tool_config._latest_release is None:
<<<<<<< HEAD
=======
            # Means we failed to fetch the release info
>>>>>>> ee251e00
            return None
        bin_spec = tool_config.bin_spec(arch, platform)
        if bin_spec.skip_download(config, force):
            config._update_summary.add_skipped_tool(
                tool_name,
                platform,
                arch,
                version=bin_spec.version,
                reason="Already up-to-date",
            )
            return None
        asset = bin_spec.matching_asset()
        if asset is None:
            config._update_summary.add_failed_tool(
                tool_name,
                platform,
                arch,
                version=bin_spec.version,
                reason="No matching asset found",
            )
            return None
        tmp_dir = Path(tempfile.gettempdir())
        temp_path = tmp_dir / asset["browser_download_url"].split("/")[-1]
        return _DownloadTask(
            bin_spec=bin_spec,
            asset_url=asset["browser_download_url"],
            asset_name=asset["name"],
            destination_dir=config.bin_dir(platform, arch),
            temp_path=temp_path,
        )
    except Exception as e:
        log(
            f"Error processing {tool_name} for {platform}/{arch}: {e!s}",
            "error",
            print_exception=verbose,
        )
        config._update_summary.add_failed_tool(
            tool_name,
            platform,
            arch,
            version="Unknown",
            reason=f"Error preparing download: {e!s}",
        )
        return None


def prepare_download_tasks(
    config: Config,
    tools_to_sync: list[str] | None,
    platforms_to_sync: list[str] | None,
    architecture: str | None,
    force: bool,
    verbose: bool,
) -> list[_DownloadTask]:
    """Prepare download tasks for all tools and platforms."""
    download_tasks = []
    if tools_to_sync is None:
        tools_to_sync = list(config.tools)
    if platforms_to_sync is None:
        platforms_to_sync = list(config.platforms)

    for tool_name in tools_to_sync:
        for platform in platforms_to_sync:
            if platform not in config.platforms:
                config._update_summary.add_skipped_tool(
                    tool_name,
                    platform,
                    architecture if architecture else "Unknown",
                    version="Unknown",
                    reason="Platform not configured",
                )
                log(f"Skipping unknown platform: {platform}", "warning")
                continue

            archs_to_update = _determine_architectures(platform, architecture, config)
            if not archs_to_update:
                config._update_summary.add_skipped_tool(
                    tool_name,
                    platform,
                    architecture if architecture else "Unknown",
                    version="Unknown",
                    reason="No architectures configured",
                )
                log(f"Skipping unknown architecture: {architecture}", "warning")
                continue

            for arch in archs_to_update:
                task = _prepare_download_task(tool_name, platform, arch, config, force, verbose)
                if task:
                    download_tasks.append(task)

    return sorted(download_tasks, key=lambda t: (t.tool_name, t.platform, t.arch))


def _download_task(
    task: _DownloadTask,
    github_token: str | None,
    verbose: bool,
) -> bool:
    """Download a file for a DownloadTask."""
    try:
        log(
            f"Downloading [b]{task.asset_name}[/] for [b]{task.tool_name}[/] ([b]{task.platform}/{task.arch}[/])...",
            "info",
            "📥",
        )
        download_file(task.asset_url, str(task.temp_path), github_token, verbose)
        return True
    except Exception as e:
        log(f"Error downloading {task.asset_name}: {e!s}", "error", print_exception=verbose)
        return False


def download_files_in_parallel(
    download_tasks: list[_DownloadTask],
    github_token: str | None,
    verbose: bool,
) -> list[bool]:
    """Download files in parallel."""
    if not download_tasks:
        return []
    log(f"Downloading {len(download_tasks)} tools in parallel...", "info", "🔄")
    func = partial(_download_task, github_token=github_token, verbose=verbose)
    return execute_in_parallel(download_tasks, func, 16)


def _process_downloaded_task(
    task: _DownloadTask,
    success: bool,
    version_store: VersionStore,
    summary: UpdateSummary,
    verbose: bool,
) -> bool:
    """Process a downloaded file."""
    if not success:
        summary.add_failed_tool(
            task.tool_name,
            task.platform,
            task.arch,
            task.version,
            reason="Download failed",
        )
        return False

    try:
        # Calculate SHA256 hash before extraction
        sha256_hash = calculate_sha256(task.temp_path)
        log(f"SHA256: {sha256_hash}", "info", "🔐")

        task.destination_dir.mkdir(parents=True, exist_ok=True)
        extract_binary = task.tool_config.extract_binary
        if extract_binary is None:
            extract_binary = auto_detect_extract_binary(str(task.temp_path))
            log(
                f"Auto-detected [b]extract_binary[/] for [b]{task.tool_name}[/]: {extract_binary}",
                "info",
                "🔍",
            )

        if extract_binary:
            paths = _extract_binary_from_archive(
                task.temp_path,
                task.destination_dir,
                task.bin_spec,
                verbose,
            )
        else:
            binary_names = task.tool_config.binary_name
            if len(binary_names) != 1:
                log(
                    f"Expected exactly one binary name for {task.tool_name}, got {len(binary_names)}",
                    "error",
                )
                summary.add_failed_tool(
                    task.tool_name,
                    task.platform,
                    task.arch,
                    task.version,
                    reason="Expected exactly one binary name",
                )
                return False
            binary_name = binary_names[0]
            dest_path = _copy_binary_to_destination(
                task.temp_path,
                task.destination_dir,
                binary_name,
            )
            paths = [dest_path]
    except Exception as e:
        # Differentiate error types for better reporting
        error_prefix = "Error processing"
        if isinstance(e, AutoDetectBinaryPathsError):
            error_prefix = "Auto-detect binary paths error"
        elif isinstance(e, FileNotFoundError):
            error_prefix = "Binary not found"
        log(f"Error processing {task.tool_name}: {e!s}", "error", print_exception=verbose)
        summary.add_failed_tool(
            task.tool_name,
            task.platform,
            task.arch,
            task.version,
            reason=f"{error_prefix}: {e!s}",
        )
        return False
    else:
        summary.add_updated_tool(
            task.tool_name,
            task.platform,
            task.arch,
            task.version,
            old_version=version_store.get_tool_version(task.tool_name, task.platform, task.arch)
            or "—",
        )
        version_store.update_tool_info(
            task.tool_name,
            task.platform,
            task.arch,
            task.version,
            sha256=sha256_hash,
            binaries=[path.name for path in paths],
        )

        log(
            f"Successfully installed [b]{task.tool_name} v{task.version}[/] for [b]{task.platform}/{task.arch}[/]",
            "success",
        )
        return True
    finally:
        if task.temp_path.exists():
            task.temp_path.unlink()


def process_downloaded_files(
    download_tasks: list[_DownloadTask],
    download_successes: list[bool],
    version_store: VersionStore,
    summary: UpdateSummary,
    verbose: bool,
) -> None:
    """Process downloaded files."""
    if not download_successes:
        return
    log(f"Processing {len(download_successes)} downloaded tools...", "info", "🔄")
    for task, download_success in zip(download_tasks, download_successes):
        _process_downloaded_task(task, download_success, version_store, summary, verbose)


def _determine_architectures(
    platform: str,
    architecture: str | None,
    config: Config,
) -> list[str]:
    """Determine which architectures to update for a platform."""
    if architecture is not None:
        # Filter to only include the specified architecture if it's supported
        if architecture in config.platforms[platform]:
            return [architecture]
        log(
            f"Architecture {architecture} not configured for platform {platform}, skipping",
            "warning",
        )
        return []
    return config.platforms[platform]<|MERGE_RESOLUTION|>--- conflicted
+++ resolved
@@ -189,10 +189,7 @@
     try:
         tool_config = config.tools[tool_name]
         if tool_config._latest_release is None:
-<<<<<<< HEAD
-=======
             # Means we failed to fetch the release info
->>>>>>> ee251e00
             return None
         bin_spec = tool_config.bin_spec(arch, platform)
         if bin_spec.skip_download(config, force):
