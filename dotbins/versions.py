--- conflicted
+++ resolved
@@ -114,15 +114,37 @@
             log("No tool versions recorded yet.", "info")
             return
 
-<<<<<<< HEAD
-        log("Installed tool versions:", "info", "📋")
-        for key, info in versions.items():
-            tool, platform, arch = key.split("/")
-            sha256_info = f" [SHA256: {info.get('sha256', 'N/A')}]" if info.get("sha256") else ""
-            log(
-                f"  {tool} ({platform}/{arch}): {info['version']} - Updated on {info['updated_at']}{sha256_info}",
-                "success",
+        console = Console()
+        table = Table(title="✅ Installed Tool Versions")
+
+        table.add_column("Tool", style="cyan")
+        table.add_column("Platform", style="green")
+        table.add_column("Architecture", style="green")
+        table.add_column("Version", style="yellow")
+        table.add_column("Last Updated", style="blue")
+        table.add_column("SHA256", style="dim")
+
+        installed_tools = _installed_tools(self.versions, platform, architecture)
+        if not installed_tools:
+            log("No tools found for the specified filters.", "info")
+            return
+
+        for spec in installed_tools:
+            info = self.get_tool_info(spec.name, spec.platform, spec.architecture)
+            assert info is not None
+
+            updated_str = humanize_time_ago(info["updated_at"])
+            sha256 = info.get("sha256", "N/A")
+
+            table.add_row(
+                spec.name,
+                spec.platform,
+                spec.architecture,
+                info["version"],
+                updated_str,
+                sha256[:8] + "..." if sha256 and sha256 != "N/A" else sha256,
             )
+        console.print(table)
 
     def get_all_installed_binary_paths(self) -> list[Path]:
         """Get all installed binary paths."""
@@ -144,39 +166,6 @@
         if tools_to_remove:
             log(f"Removed {len(tools_to_remove)} tool(s) from version store", "info")
             self.save()
-=======
-        console = Console()
-        table = Table(title="✅ Installed Tool Versions")
-
-        table.add_column("Tool", style="cyan")
-        table.add_column("Platform", style="green")
-        table.add_column("Architecture", style="green")
-        table.add_column("Version", style="yellow")
-        table.add_column("Last Updated", style="blue")
-        table.add_column("SHA256", style="dim")
-
-        installed_tools = _installed_tools(self.versions, platform, architecture)
-        if not installed_tools:
-            log("No tools found for the specified filters.", "info")
-            return
-
-        for spec in installed_tools:
-            info = self.get_tool_info(spec.name, spec.platform, spec.architecture)
-            assert info is not None
-
-            updated_str = humanize_time_ago(info["updated_at"])
-            sha256 = info.get("sha256", "N/A")
-
-            table.add_row(
-                spec.name,
-                spec.platform,
-                spec.architecture,
-                info["version"],
-                updated_str,
-                sha256[:8] + "..." if sha256 and sha256 != "N/A" else sha256,
-            )
-
-        console.print(table)
 
     def _print_compact(
         self,
@@ -325,5 +314,4 @@
     installed_tools = [_Spec.from_key(key) for key in versions]
     if platform or architecture:
         installed_tools = _filter_tools(installed_tools, platform, architecture)
-    return installed_tools
->>>>>>> ee251e00
+    return installed_tools