--- conflicted
+++ resolved
@@ -99,30 +99,6 @@
 
 def test_find_asset() -> None:
     """Test finding an asset matching a pattern."""
-<<<<<<< HEAD
-    assets = [
-        {"name": "tool-1.0.0-linux_amd64.tar.gz"},
-        {"name": "tool-1.0.0-linux_arm64.tar.gz"},
-        {"name": "tool-1.0.0-darwin_amd64.tar.gz"},
-    ]
-
-    # Test finding Linux amd64 asset
-    pattern = "tool-{version}-linux_{arch}.tar.gz"
-    asset = dotbins.download._find_asset(assets, pattern, "linux", "amd64")
-    assert asset is not None
-    assert asset["name"] == "tool-1.0.0-linux_amd64.tar.gz"
-
-    # Test finding macOS asset
-    pattern = "tool-{version}-darwin_{arch}.tar.gz"
-    asset = dotbins.download._find_asset(assets, pattern, "darwin", "amd64")
-    assert asset is not None
-    assert asset["name"] == "tool-1.0.0-darwin_amd64.tar.gz"
-
-    # Test pattern with no match
-    pattern = "tool-{version}-windows_{arch}.zip"
-    asset = dotbins.download._find_asset(assets, pattern, "windows", "amd64")
-    assert asset is None
-=======
     with patch("dotbins.config.latest_release_info") as mock_release:
         mock_release.return_value = {
             "tag_name": "v1.0.0",
@@ -157,7 +133,6 @@
         assert bin_spec.asset_pattern == "tool-{version}-linux_{arch}.tar.gz"
         assert bin_spec.search_pattern() == "tool-1.0.0-linux_arm64.tar.gz"
         assert bin_spec.matching_asset() == assets[1]
->>>>>>> c2f69628
 
 
 def test_download_file(requests_mock: MockFixture, temp_dir: Path) -> None:
